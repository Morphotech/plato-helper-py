--- conflicted
+++ resolved
@@ -1,13 +1,7 @@
 [tool.poetry]
-<<<<<<< HEAD
-name = "templating-client-py"
-version = "0.3.0"
-description = "Client for templating microservice"
-=======
 name = "plato-client-py"
 version = "1.0.0"
 description = "Client for Plato microservice"
->>>>>>> 77240e67
 authors = ["Tiago Santos <tiago.santos@vizidox.com>", "Joana Teixeira <joana.teixeira@vizidox.com"]
 
 [tool.poetry.dependencies]
